--- conflicted
+++ resolved
@@ -34,11 +34,6 @@
             truncation=self.truncation,
             max_length=self.max_input_len,
         )
-<<<<<<< HEAD
-        token_tensor: LongTensor = tokenized_text["input_ids"]
-        # O(1) because we are accessing a single element
-        # in a dictionary and saving the reference to it.
-=======
         if isinstance(tokenized_text, (dict, BatchEncoding)):
             token_tensor: LongTensor = tokenized_text["input_ids"]
             # O(1) because we are accessing a single element
@@ -49,7 +44,9 @@
         else:
             raise TypeError("The tokenizer output is not one of:"
                             "dict, BatchEncoding, LongTensor")
->>>>>>> 15f69448
+        token_tensor: LongTensor = tokenized_text["input_ids"]
+        # O(1) because we are accessing a single element
+        # in a dictionary and saving the reference to it.
         token_tensor = token_tensor.squeeze()
         # O(n) where n is the number of tokens in the text
         # because we are copying n elements from one tensor to the other
