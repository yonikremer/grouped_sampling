from __future__ import annotations

import sys
from math import ceil
<<<<<<< HEAD
from typing import List, Dict, Tuple, Sequence, Any, Optional, Iterable
=======
from typing import Any, Dict, List, Optional, Sequence, Tuple
>>>>>>> 15f69448

from torch import LongTensor, Tensor

from .base_pipeline import GroupedGenerationPipeLine
from .generation_type import GenerationType
from .token_ids import TokenIDS


class NoCompletionsFound(Exception):

    def __init__(self,
                 curr_text_generator: GroupedGenerationPipeLine,
                 additional_info: str = ""):
        super(NoCompletionsFound,
              self).__init__(f"text generator: {curr_text_generator} \n"
                             f"additional info: {additional_info}")


class GroupedTreePipeLine(GroupedGenerationPipeLine):
    """A GroupedGenerationPipeLine that generates text
    in a TREE like fashion,
    without random sampling."""

    unique_attrs = "top_k", "top_p"

    def __init__(self, top_k: Optional[int], top_p: Optional[float], *args,
                 **kwargs):
        self.top_p: Optional[float] = top_p
        self.top_k: Optional[int] = top_k
        super().__init__(*args, **kwargs)

    @property
    def generation_type(self) -> GenerationType:
        if self.top_k == 1 or self.top_p == 0.0:
            return GenerationType.GREEDY
        return GenerationType.TREE

    @property
    def actual_top_k(self) -> int:
        """The maximum number of tokens to consider for each position
        It is always smaller than or equal to the vocab size"""
        return min(self.top_k, int(self.wrapped_model.vocab_size * self.top_p))

    @staticmethod
    def no_duplicates(my_sequence: List[Any], prompt_length: int) -> bool:
        """Return if there isn't a repetition in the sequence
        complexity: O(n) where n is the length of the sequence"""
        generated_tokens = my_sequence[prompt_length:]
        return len(generated_tokens) == len(set(generated_tokens))

    @staticmethod
    def combinations(mat: Sequence[Sequence[Any]],
                     prompt_length: int) -> List[List[Any]]:
        """Returns all the lists such that list[j] is in mat[j]
        complexity: O(prod(len(vec) for vec in mat))
        the maximal length of the returned list is the product of the lengths of the vectors in mat"""
        mat_at_zero = mat[0]
        if len(mat) == 1:
            return [[item]
                    for item in mat_at_zero]  # complexity: O(len(mat_at_zero))
        res: List[List[Any]] = []
        for item in mat_at_zero:  # complexity: O(len(mat_at_zero))
            for j in GroupedTreePipeLine.combinations(mat[1:], prompt_length):
                res.append([item] + j)
        filtered_res: List[List[Any]]
        filtered_res = list(
            filter(
                lambda x: GroupedTreePipeLine.no_duplicates(x, prompt_length),
                res))
        return filtered_res

    @staticmethod
    def seq_prob(tokens, prob_mat, org_prompt_prob) -> float:
        """Given the probability matrix
         and a list of tokens,
        returns the probability
        of the sequence.
        prob_mat[a][b] is the probability of
        the token with id b the a-th
        token in the sequence
        complexity: O(n) where n is the length of the sequence"""
        probability = org_prompt_prob
        for i, curr_token in enumerate(tokens):
            probability *= prob_mat[i][curr_token]  # complexity: O(1)
        return probability

    def remove_duplicates(
        self,
        completions: List[List[int]],
        probs: List[float],
    ) -> Dict[Tuple[int], float]:
        """Given a list of tokenized answers
         and the probability of each completion,
        removes every repeated completion
         and every completion that have repeated tokens
         complexity: sum([len(completion) for completion in completions])"""
        filtered_completions: Dict[Tuple[int], float]
        filtered_completions = {}
        for curr_comp, curr_prob in zip(completions, probs):
            if self.wrapped_model.end_of_sentence_id in curr_comp:
                # complexity: O(m) where m is the length of the sequence
                end_of_sentence_index = curr_comp.index(
                    self.wrapped_model.end_of_sentence_id)
                # complexity: O(m)
                curr_comp = curr_comp[:end_of_sentence_index + 1]
                # complexity: O(m)
            curr_comp_tuple = tuple(curr_comp)  # complexity: O(m)
            filtered_completions[
                curr_comp_tuple] = curr_prob  # complexity: O(1)
        if len(filtered_completions) == 0:  # complexity: O(1)
            raise NoCompletionsFound(
                self,
                f"all completions contained duplicates, "
                f"completions: {completions}",
            )
        return filtered_completions

    def generate_group(self, prob_mat: Tensor,
                       org_prompt: TokenIDS) -> List[List[int]]:
        """given a matrix of probabilities,
        returns a list of lists of tokens.
        samples the tokens such that
        for each place in the group,
        at most top_k tokens are sampled
        and at least one token is sampled
        and the added probability of all the tokens is
        less than or equal top_p
        returns a list of where every item is
         a tuple of a sequence and probability
        over all complexity of the function is
        O(group_size)
        the maximum length of the returned list is
        actual_top_k ^ group_size"""
        # let's call len(org_prompt) = n
        # prob_tensor.shape is (group_size, vocab_size)
        possible_tokens: List[List[int]] = []  # complexity: O(1)
        for token_prob in prob_mat:  # group_size times
            token_prob: Tensor  # token_prob.shape is (vocab_size,)
            indexed_prob = enumerate(token_prob)
            # creating an enumerator so the complexity is O(1)
            sorted_indexed_prob: List[Tuple[int, Tensor]] = list(
                sorted(indexed_prob, key=lambda x: x[0], reverse=True))
            # O(vocab_size*log(vocab_size)) so O(1)
            curr_k = 0
            total_prob = 0
            curr_indices: List[int] = []
            token: LongTensor
            # constant (vocab_size) iterations
            for prob, token in sorted_indexed_prob:
                # O(TOP_K)
                token_id: int = int(token.item())
                top_p_break: bool = total_prob + prob > self.top_p
                top_k_break: bool = curr_k == self.top_k
                if top_p_break or top_k_break:
                    break
                curr_k += 1
                total_prob += prob
                curr_indices.append(token_id)  # O(1)
            # the complexity of this loop is O(1)
            # curr_indices maximum length is max(top_k, vocab_size * top_p) and I will call it actual_top_k
            if len(curr_indices) == 0:
                # If we didn't find any tokens to sample from,
                # we sample the most probable token
                highest_prob_token_id = int(
                    sorted_indexed_prob[0][1].item())  # O(1)
                curr_indices.append(highest_prob_token_id)  # O(1)
            possible_tokens.append(curr_indices)  # O(1)
        # possible_tokens maximum size is group_size * k
        new_sequences: List[List[int]]
        new_sequences = GroupedTreePipeLine.combinations(
            possible_tokens, len(org_prompt))
        # complexity: O(prod([len(mat[i]) for i in range(len(mat))]))
        # so it's O(prod(k for i in range(group_size))) which is O(k^group_size)
        # The maximum length for new_sequences is actual_top_k ** group_size
        if len(new_sequences) == 0:
            raise NoCompletionsFound(self)
        # O(sum(len(indices[i]))
        # for i in range(group_size)))
        # len(indices[i]) < actual_top_k
        # therefore the complexity is
        # O(actual_top_k * group_size) = O(vocab_size * group_size) = O(group_size)

        return new_sequences

    def rec_gen(
        self,
        org_prompt: TokenIDS,
        num_tokens: Optional[int],
        org_prompt_prob: float,
        prompt_length: int,
    ) -> Dict[Tuple[int], float]:
        """Recursively generates the next group of tokens
        in a TREE like behavior"""
        # n is len(org_prompt)
        # m is num_tokens
        if self.wrapped_model.end_of_sentence_id in org_prompt:  # O(n)
            end_of_sentence_index = org_prompt.index(
                self.wrapped_model.end_of_sentence_id)  # O(n)
            return {
                tuple(org_prompt[:end_of_sentence_index]): org_prompt_prob
            }  # O(n)
        prob_mat: Tensor = self.wrapped_model.get_prob_mat(
            org_prompt, prompt_length)  # O(n^2 + group_size^2)
        tokenized_ans_list: List[List[int]] = self.generate_group(
            prob_mat, org_prompt)  # O(group_size)
        # tokenized_ans_list maximum length is actual_top_k ** group_size
        prob_list: List[float]
        prob_list = [
            GroupedTreePipeLine.seq_prob(seq, prob_mat, org_prompt_prob)
            for seq in tokenized_ans_list
        ]  # O(sum(len(seq) for seq in tokenized_ans_list))
        # so O(group_size * len(tokenized_ans_list)) so O(group_size * (actual_top_k ** group_size))
        new_prompts: List[List[int]]
        ans: List[int]
        new_prompts = [
            list(org_prompt) + list(ans) for ans in tokenized_ans_list
        ]
        # O(sum(len(seq) for seq in tokenized_ans_list) + n * len(tokenized_ans_list))
        # so O(group_size * (actual_top_k ** group_size + n))
        # new_prompts shape is [(actual_top_k ** group_size + n), (group_size + n)]
        completion_probs: Dict[Tuple[int], float]
        completion_probs = self.remove_duplicates(new_prompts, prob_list)
        # O(group_size * (actual_top_k ** group_size + n))
        # the maximum length of new_prompts is (actual_top_k ** group_size + n)
        all_completions_ended: bool = all(
            self.wrapped_model.end_of_sentence_id in tokenized_ans
            for tokenized_ans in completion_probs)
        # O(group_size * len(completion_probs))
        num_groups: Optional[int] = None
        if num_tokens is not None:
            num_groups = ceil(num_tokens / self.wrapped_model.group_size)
            #  num_groups is the maximum recursion depth of this function
        if num_groups == 1 or all_completions_ended:
            return completion_probs

        new_completions: Dict[Tuple[int], float] = {}
        if num_tokens is None:
            new_number_tokens = None
        else:
            new_number_tokens = num_tokens - self.wrapped_model.group_size
        for curr_new_prompt, curr_new_prompt_prob in completion_probs.items():
            # at maximum there are group_size * (actual_top_k ** group_size) iterations
            curr_new_prompt: List[int]
            curr_completions: Dict[Tuple[int], float]
            curr_completions = self.rec_gen(
                org_prompt=curr_new_prompt,
                num_tokens=new_number_tokens,
                org_prompt_prob=curr_new_prompt_prob,
                prompt_length=prompt_length,
            )
            tokens: Tuple[int]
            prob: float
            for tokens, prob in curr_completions.items(
            ):  # O(len(curr_completions))
                # so O(number of generated tokens)
                new_completions[tokens] = prob  # O(1)
        return new_completions

    def _forward(
        self,
        tokenized_prompt: Tensor,
        num_new_tokens: Optional[int] = None,
    ) -> List[int]:

        if num_new_tokens is not None:
            num_groups = ceil(num_new_tokens / self.wrapped_model.group_size)
            if num_groups >= sys.getrecursionlimit():
                sys.setrecursionlimit(num_groups + 100)
        seq_prob_dict: Dict[Tuple[int], float]
        seq_prob_dict = self.rec_gen(
            org_prompt=tokenized_prompt.tolist(),
            num_tokens=num_new_tokens,
            org_prompt_prob=1.0,
            prompt_length=len(tokenized_prompt),
        )

        return max(seq_prob_dict.keys(), key=seq_prob_dict.get)

    def __repr__(self):
        super_representation = super().__repr__()
        unique_representation = "/n".join(
            f"{unique_attr_name}={getattr(self, unique_attr_name)}"
            for unique_attr_name in self.unique_attrs)
        return super_representation + unique_representation

    def as_dict(self) -> Dict[str, Any]:
        super_dict = super(GroupedTreePipeLine, self).as_dict()
<<<<<<< HEAD
        super_dict.update({unique_attr: self.__getattribute__(unique_attr) for unique_attr in self.unique_attrs})
        return super_dict

    def forward_batch(self, tokenized_prompts: Iterable[LongTensor], num_new_tokens: int) -> List[TokenIDS]:
        return [self._forward(tokenized_prompt, num_new_tokens) for tokenized_prompt in tokenized_prompts]
=======
        super_dict.update({
            unique_attr: self.__getattribute__(unique_attr)
            for unique_attr in self.unique_attrs
        })
        return super_dict
>>>>>>> 15f69448
<|MERGE_RESOLUTION|>--- conflicted
+++ resolved
@@ -2,11 +2,7 @@
 
 import sys
 from math import ceil
-<<<<<<< HEAD
-from typing import List, Dict, Tuple, Sequence, Any, Optional, Iterable
-=======
 from typing import Any, Dict, List, Optional, Sequence, Tuple
->>>>>>> 15f69448
 
 from torch import LongTensor, Tensor
 
@@ -294,16 +290,11 @@
 
     def as_dict(self) -> Dict[str, Any]:
         super_dict = super(GroupedTreePipeLine, self).as_dict()
-<<<<<<< HEAD
-        super_dict.update({unique_attr: self.__getattribute__(unique_attr) for unique_attr in self.unique_attrs})
-        return super_dict
-
-    def forward_batch(self, tokenized_prompts: Iterable[LongTensor], num_new_tokens: int) -> List[TokenIDS]:
-        return [self._forward(tokenized_prompt, num_new_tokens) for tokenized_prompt in tokenized_prompts]
-=======
         super_dict.update({
             unique_attr: self.__getattribute__(unique_attr)
             for unique_attr in self.unique_attrs
         })
         return super_dict
->>>>>>> 15f69448
+
+    def forward_batch(self, tokenized_prompts: Iterable[LongTensor], num_new_tokens: int) -> List[TokenIDS]:
+        return [self._forward(tokenized_prompt, num_new_tokens) for tokenized_prompt in tokenized_prompts]