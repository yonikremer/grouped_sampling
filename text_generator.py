--- conflicted
+++ resolved
@@ -3,7 +3,7 @@
 from collections.abc import Callable
 from typing import Optional, List
 
-from torch import LongTensor, ones, no_grad, Tensor, cuda
+from torch import LongTensor, ones, no_grad, Tensor
 from torch.nn import Softmax
 from transformers import (AutoTokenizer,
                           AutoModelForCausalLM,
@@ -18,10 +18,10 @@
 
 class GenerationType(enum.Enum):
     """The type of generation to use"""
-    GREEDY = "GREEDY"
-    TOP_K = "TOP_K"
-    TOP_P = "TOP_P"
-    TREE = "TREE"
+    greedy = "greedy"
+    top_k = "top_k"
+    top_p = "top_p"
+    tree = "tree"
 
 
 class TextGenerator(Callable, ABC):
@@ -37,12 +37,10 @@
     tokenizer: PreTrainedTokenizer
     model: PreTrainedModel
     vocab_size: int
-    temperature: float
+    temp: float
     group_size: int
     padding_tokens: List[int]
     generation_type: GenerationType
-    top_p: Optional[float] = None
-    top_k: Optional[int] = None
 
     def __init__(self, model_name: str, group_size: int,
                  temp: float = 1.0):
@@ -50,22 +48,15 @@
         used for loading from hugging face hub
         group size: int
         the number of tokens to be predicted at each model call
-        temperature: float
+        temp: float
         temperature parameter for the softmax function"""
         self.model_name = model_name
         self.tokenizer = AutoTokenizer.from_pretrained(model_name)
-<<<<<<< HEAD
-        self.model = AutoModelForCausalLM.from_pretrained(model_name)
-=======
         model = AutoModelForCausalLM.from_pretrained(model_name)
-        if cuda.is_available():
-          self.model = model.cuda()
-        else:
-          self.model = model
->>>>>>> 3258d8b4
+        self.model = model.cuda()
         config = AutoConfig.from_pretrained(model_name)
         self.vocab_size = config.vocab_size
-        self.temperature = temp
+        self.temp = temp
         self.group_size = group_size
         pad_id = self.tokenizer.pad_token_id
         self.padding_tokens = [pad_id] * (self.group_size - 1)
@@ -105,7 +96,7 @@
                 outputs = self.model(**inputs,
                                      labels=inputs["input_ids"])
 
-        logits_tensor = outputs.logits.squeeze(0) / self.temperature
+        logits_tensor = outputs.logits.squeeze(0) / self.temp
 
         prob_tensor = Softmax(dim=1)(logits_tensor)
         if self.group_size <= prob_tensor.shape[0]:
